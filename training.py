"""
Training dictionaries
"""

import torch as t
from .dictionary import AutoEncoder
from .buffer import ActivationBuffer
import os
from tqdm import tqdm

EPS = 1e-8

class ConstrainedAdam(t.optim.Adam):
    """
    A variant of Adam where some of the parameters are constrained to have unit norm.
    """
    def __init__(self, params, constrained_params, lr):
        super().__init__(params, lr=lr)
        self.constrained_params = list(constrained_params)
    
    def step(self, closure=None):
        with t.no_grad():
            for p in self.constrained_params:
                normed_p = p / p.norm(dim=0, keepdim=True)
                # project away the parallel component of the gradient
                p.grad -= (p.grad * normed_p).sum(dim=0, keepdim=True) * normed_p
        super().step(closure=closure)
        with t.no_grad():
            for p in self.constrained_params:
                # renormalize the constrained parameters
                p /= p.norm(dim=0, keepdim=True)

def entropy(p, eps=1e-8):
    p_sum = p.sum(dim=-1, keepdim=True)
    # epsilons for numerical stability    
    p_normed = p / (p_sum + eps)    
    p_log = t.log(p_normed + eps)
    ent = -(p_normed * p_log)
    
    # Zero out the entropy where p_sum is zero
    ent = t.where(p_sum > 0, ent, t.zeros_like(ent))

    return ent.sum(dim=-1).mean()


<<<<<<< HEAD
def sae_loss(x, ae, sparsity_penalty, use_entropy=False, separate=False):
=======
def sae_loss(activations, ae, sparsity_penalty, use_entropy=False, separate=False, num_samples_since_activated=None, ghost_threshold=None):
>>>>>>> 633d583d
    """
    Compute the loss of an autoencoder on some activations
    If separate is True, return the MSE loss, the sparsity loss, and the ghost loss separately
    If num_samples_since_activated is not None, update it in place
    If ghost_threshold is not None, use it to do ghost grads
    """
<<<<<<< HEAD
    f = ae.encode(x)
    x_hat = ae.decode(f)
    mse_loss = t.nn.MSELoss()(
        x, x_hat
    ).sqrt()
=======
    if isinstance(activations, tuple): # for cases when the input to the autoencoder is not the same as the output
        in_acts, out_acts = activations
    else: # typically the input to the autoencoder is the same as the output
        in_acts = out_acts = activations
    
    ghost_grads = False
    if ghost_threshold is not None:
        if num_samples_since_activated is None:
            raise ValueError("num_samples_since_activated must be provided for ghost grads")
        ghost_mask = num_samples_since_activated > ghost_threshold
        if ghost_mask.sum() > 0: # if there are dead neurons
            ghost_grads = True
        else:
            ghost_loss = None

    if not ghost_grads: # if we're not doing ghost grads
        x_hat, f = ae(in_acts, output_features=True)
        mse_loss = t.nn.MSELoss()(
            out_acts, x_hat
        ).sqrt()
    
    else: # if we're doing ghost grads        
        x_hat, x_ghost, f = ae(in_acts, output_features=True, ghost_mask=ghost_mask)
        residual = out_acts - x_hat
        mse_loss = t.sqrt((residual ** 2).mean())
        x_ghost = x_ghost * residual.norm(dim=-1, keepdim=True).detach() / (2 * x_ghost.norm(dim=-1, keepdim=True).detach() + EPS)
        ghost_loss = t.nn.MSELoss()(
            residual, x_ghost
        ).sqrt()

    if num_samples_since_activated is not None: # update the number of samples since each neuron was last activated
        deads = (f == 0).all(dim=0)
        num_samples_since_activated.copy_(
            t.where(
                deads,
                num_samples_since_activated + 1,
                0
            )
        )
    
>>>>>>> 633d583d
    if use_entropy:
        sparsity_loss = entropy(f)
    else:
        sparsity_loss = f.norm(p=1, dim=-1).mean()
    
    if separate:
        if ghost_threshold is None:
            return mse_loss, sparsity_loss
        else:
            return mse_loss, sparsity_loss, ghost_loss
    else:
        if not ghost_grads:
            return mse_loss + sparsity_penalty * sparsity_loss
        else:
            return mse_loss + sparsity_penalty * sparsity_loss + ghost_loss * (mse_loss.detach() / (ghost_loss.detach() + EPS))

    
def resample_neurons(deads, activations, ae, optimizer):
    """
    resample dead neurons according to the following scheme:
    Reinitialize the decoder vector for each dead neuron to be an activation
    vector v from the dataset with probability proportional to ae's loss on v.
    Reinitialize all dead encoder vectors to be the mean alive encoder vector x 0.2.
    Reset the bias vectors for dead neurons to 0.
    Reset the Adam parameters for the dead neurons to their default values.
    """
    with t.no_grad():
        if isinstance(activations, tuple):
            in_acts, out_acts = activations
        else:
            in_acts = out_acts = activations
        in_acts = in_acts.reshape(-1, in_acts.shape[-1])
        out_acts = out_acts.reshape(-1, out_acts.shape[-1])

        # compute the loss for each activation vector
        losses = (out_acts - ae(in_acts)).norm(dim=-1)

        # resample decoder vectors for dead neurons
        indices = t.multinomial(losses, num_samples=deads.sum(), replacement=True)
        ae.decoder.weight[:,deads] = out_acts[indices].T
        ae.decoder.weight /= ae.decoder.weight.norm(dim=0, keepdim=True)

        # resample encoder vectors for dead neurons
        ae.encoder.weight[deads] = ae.encoder.weight[~deads].mean(dim=0) * 0.2

        # reset bias vectors for dead neurons
        ae.encoder.bias[deads] = 0.

        # reset Adam parameters for dead neurons
        state_dict = optimizer.state_dict()['state']
        # # encoder weight
        state_dict[1]['exp_avg'][deads] = 0.
        state_dict[1]['exp_avg_sq'][deads] = 0.
        # # encoder bias
        state_dict[2]['exp_avg'][deads] = 0.
        state_dict[2]['exp_avg_sq'][deads] = 0.


def trainSAE(
        buffer, # an ActivationBuffer
        activation_dims, # dictionary of activation dimensions for each submodule (or a single int)
        dictionary_sizes, # dictionary of dictionary sizes for each submodule (or a single int)
        lr,
        sparsity_penalty,
        entropy=False,
        steps=None, # if None, train until activations are exhausted
        warmup_steps=1000, # linearly increase the learning rate for this many steps
        resample_steps=None, # how often to resample dead neurons
        ghost_threshold=None, # how many steps a neuron has to be dead for it to turn into a ghost
        save_steps=None, # how often to save checkpoints
        save_dirs=None, # dictionary of directories to save checkpoints to
        checkpoint_offset=0, # if resuming training, the step number of the last checkpoint
        load_dirs=None, # if initializing from a pretrained dictionary, directories to load from
        log_steps=None, # how often to print statistics
        device='cpu'):
    """
    Train and return sparse autoencoders for each submodule in the buffer.
    """
<<<<<<< HEAD
    if isinstance(activation_dims, int):
        activation_dims = {submodule: activation_dims for submodule in buffer.submodules}
    if isinstance(dictionary_sizes, int):
        dictionary_sizes = {submodule: dictionary_sizes for submodule in buffer.submodules}

    aes = {}
    alives = {}
    for submodule in buffer.submodules:
        ae = AutoEncoder(activation_dims[submodule], dictionary_sizes[submodule]).to(device)
        if load_dirs is not None:
            ae.load_state_dict(t.load(os.path.join(load_dirs[submodule])))
        aes[submodule] = ae
        alives[submodule] = t.zeros(dictionary_sizes[submodule], dtype=t.bool, device=device)

    # set up optimizer and scheduler
    optimizers = {
        submodule: ConstrainedAdam(ae.parameters(), ae.decoder.parameters(), lr=lr) for submodule, ae in aes.items()
    }
    def warmup_fn(step):
        real_step = step + checkpoint_offset
        return min([
            step / warmup_steps, # at the start of training
            (real_step % resample_steps) / warmup_steps, # after resampling neurons
            1 # otherwise
        ])

    schedulers = {
        submodule: t.optim.lr_scheduler.LambdaLR(optimizer, lr_lambda=warmup_fn) for submodule, optimizer in optimizers.items()
    }

    for step, acts in enumerate(tqdm(buffer, total=steps)):
        real_step = step + checkpoint_offset
        if steps is not None and real_step >= steps:
            break

        for submodule, act in acts.items():
            act = act.to(device)
            ae, alive, optimizer, scheduler = aes[submodule], alives[submodule], optimizers[submodule], schedulers[submodule]
            optimizer.zero_grad()
            loss = sae_loss(act, ae, sparsity_penalty, entropy)
            loss.backward()
            optimizer.step()
            scheduler.step()

            # deal with resampling neurons
            if resample_steps is not None:
                with t.no_grad():
                    if real_step % resample_steps > resample_steps // 2:
                        f = ae.encode(act)
                        alive = t.logical_or(alive, (f != 0).any(dim=0))
                    if real_step % resample_steps == resample_steps // 2:
                        alive = t.zeros(dictionary_sizes[submodule], dtype=t.bool, device=device)
                    if real_step % resample_steps == resample_steps - 1:
                        dead = ~alive
                        if dead.sum() > 0:
                            print(f"resampling {dead.sum().item()} dead neurons")
                            resample_neurons(dead, act, ae, optimizer)

            # logging
            if log_steps is not None and real_step % log_steps == 0:
                with t.no_grad():
                    mse_loss, sparsity_loss = sae_loss(act, ae, sparsity_penalty, entropy, separate=True)
                    print(f"step {real_step} MSE loss: {mse_loss}, sparsity loss: {sparsity_loss}")
                    # dict_acts = ae.encode(acts)
                    # print(f"step {step} % inactive: {(dict_acts == 0).all(dim=0).sum() / dict_acts.shape[-1]}")
                    # if isinstance(activations, ActivationBuffer):
                    #     tokens = activations.tokenized_batch().input_ids
                    #     loss_orig, loss_reconst, loss_zero = reconstruction_loss(tokens, activations.model, activations.submodule, ae)
                    #     print(f"step {step} reconstruction loss: {loss_orig}, {loss_reconst}, {loss_zero}")

            # saving
            if save_steps is not None and save_dirs is not None and real_step % save_steps == 0:
                if not os.path.exists(os.path.join(save_dirs[submodule], "checkpoints")):
                    os.mkdir(os.path.join(save_dirs[submodule], "checkpoints"))
                t.save(
                    ae.state_dict(), 
                    os.path.join(save_dirs[submodule], "checkpoints", f"ae_{real_step}.pt")
                    )

    return aes
=======
    ae = AutoEncoder(activation_dim, dictionary_size).to(device)
    num_samples_since_activated = t.zeros(dictionary_size, dtype=int).to(device) # how many samples since each neuron was last activated?

    # set up optimizer and scheduler
    optimizer = ConstrainedAdam(ae.parameters(), ae.decoder.parameters(), lr=lr)
    if resample_steps is None:
        def warmup_fn(step):
            return min(step / warmup_steps, 1.)
    else:
        def warmup_fn(step):
            return min((step % resample_steps) / warmup_steps, 1.)
    scheduler = t.optim.lr_scheduler.LambdaLR(optimizer, lr_lambda=warmup_fn)

    for step, acts in enumerate(tqdm(activations, total=steps)):
        if steps is not None and step >= steps:
            break

        if isinstance(acts, t.Tensor): # typical casse
            acts = acts.to(device)
        elif isinstance(acts, tuple): # for cases where the autoencoder input and output are different
            acts = tuple(a.to(device) for a in acts)

        optimizer.zero_grad()
        # computing the sae_loss also updates num_samples_since_activated in place
        loss = sae_loss(acts, ae, sparsity_penalty, use_entropy=entropy, num_samples_since_activated=num_samples_since_activated, ghost_threshold=ghost_threshold)
        loss.backward()
        optimizer.step()
        scheduler.step()

        # deal with resampling neurons
        if resample_steps is not None and step % resample_steps == 0:
            # resample neurons who've been dead for the last resample_steps / 2 steps
            resample_neurons(num_samples_since_activated > resample_steps / 2, acts, ae, optimizer)

        # logging
        if log_steps is not None and step % log_steps == 0:
            with t.no_grad():
                losses = sae_loss(acts, ae, sparsity_penalty, entropy, separate=True, num_samples_since_activated=num_samples_since_activated, ghost_threshold=ghost_threshold)
                if ghost_threshold is None:
                    mse_loss, sparsity_loss = losses
                    print(f"step {step} MSE loss: {mse_loss}, sparsity loss: {sparsity_loss}")
                else:
                    mse_loss, sparsity_loss, ghost_loss = losses
                    print(f"step {step} MSE loss: {mse_loss}, sparsity loss: {sparsity_loss}, ghost_loss: {ghost_loss}")
                # dict_acts = ae.encode(acts)
                # print(f"step {step} % inactive: {(dict_acts == 0).all(dim=0).sum() / dict_acts.shape[-1]}")
                # if isinstance(activations, ActivationBuffer):
                #     tokens = activations.tokenized_batch().input_ids
                #     loss_orig, loss_reconst, loss_zero = reconstruction_loss(tokens, activations.model, activations.submodule, ae)
                #     print(f"step {step} reconstruction loss: {loss_orig}, {loss_reconst}, {loss_zero}")

        # saving
        if save_steps is not None and save_dir is not None and step % save_steps == 0:
            if not os.path.exists(os.path.join(save_dir, "checkpoints")):
                os.mkdir(os.path.join(save_dir, "checkpoints"))
            t.save(
                ae.state_dict(), 
                os.path.join(save_dir, "checkpoints", f"ae_{step}.pt")
                )

    return ae
>>>>>>> 633d583d
<|MERGE_RESOLUTION|>--- conflicted
+++ resolved
@@ -43,24 +43,13 @@
     return ent.sum(dim=-1).mean()
 
 
-<<<<<<< HEAD
-def sae_loss(x, ae, sparsity_penalty, use_entropy=False, separate=False):
-=======
 def sae_loss(activations, ae, sparsity_penalty, use_entropy=False, separate=False, num_samples_since_activated=None, ghost_threshold=None):
->>>>>>> 633d583d
     """
     Compute the loss of an autoencoder on some activations
     If separate is True, return the MSE loss, the sparsity loss, and the ghost loss separately
     If num_samples_since_activated is not None, update it in place
     If ghost_threshold is not None, use it to do ghost grads
     """
-<<<<<<< HEAD
-    f = ae.encode(x)
-    x_hat = ae.decode(f)
-    mse_loss = t.nn.MSELoss()(
-        x, x_hat
-    ).sqrt()
-=======
     if isinstance(activations, tuple): # for cases when the input to the autoencoder is not the same as the output
         in_acts, out_acts = activations
     else: # typically the input to the autoencoder is the same as the output
@@ -101,7 +90,6 @@
             )
         )
     
->>>>>>> 633d583d
     if use_entropy:
         sparsity_loss = entropy(f)
     else:
@@ -180,20 +168,19 @@
     """
     Train and return sparse autoencoders for each submodule in the buffer.
     """
-<<<<<<< HEAD
     if isinstance(activation_dims, int):
         activation_dims = {submodule: activation_dims for submodule in buffer.submodules}
     if isinstance(dictionary_sizes, int):
         dictionary_sizes = {submodule: dictionary_sizes for submodule in buffer.submodules}
 
     aes = {}
-    alives = {}
+    num_samples_since_activateds = {}
     for submodule in buffer.submodules:
         ae = AutoEncoder(activation_dims[submodule], dictionary_sizes[submodule]).to(device)
         if load_dirs is not None:
             ae.load_state_dict(t.load(os.path.join(load_dirs[submodule])))
         aes[submodule] = ae
-        alives[submodule] = t.zeros(dictionary_sizes[submodule], dtype=t.bool, device=device)
+        num_samples_since_activateds[submodule] = t.zeros(dictionary_sizes[submodule], dtype=int, device=device)
 
     # set up optimizer and scheduler
     optimizers = {
@@ -218,32 +205,29 @@
 
         for submodule, act in acts.items():
             act = act.to(device)
-            ae, alive, optimizer, scheduler = aes[submodule], alives[submodule], optimizers[submodule], schedulers[submodule]
+            ae, num_samples_since_activated, optimizer, scheduler \
+                = aes[submodule], num_samples_since_activateds[submodule], optimizers[submodule], schedulers[submodule]
             optimizer.zero_grad()
-            loss = sae_loss(act, ae, sparsity_penalty, entropy)
+            loss = sae_loss(acts, ae, sparsity_penalty, use_entropy=entropy, num_samples_since_activated=num_samples_since_activated, ghost_threshold=ghost_threshold)
             loss.backward()
             optimizer.step()
             scheduler.step()
 
             # deal with resampling neurons
-            if resample_steps is not None:
+            if resample_steps is not None and step % resample_steps == 0:
+                # resample neurons who've been dead for the last resample_steps / 2 steps
+                resample_neurons(num_samples_since_activated > resample_steps / 2, acts, ae, optimizer)
+
+            # logging
+            if log_steps is not None and step % log_steps == 0:
                 with t.no_grad():
-                    if real_step % resample_steps > resample_steps // 2:
-                        f = ae.encode(act)
-                        alive = t.logical_or(alive, (f != 0).any(dim=0))
-                    if real_step % resample_steps == resample_steps // 2:
-                        alive = t.zeros(dictionary_sizes[submodule], dtype=t.bool, device=device)
-                    if real_step % resample_steps == resample_steps - 1:
-                        dead = ~alive
-                        if dead.sum() > 0:
-                            print(f"resampling {dead.sum().item()} dead neurons")
-                            resample_neurons(dead, act, ae, optimizer)
-
-            # logging
-            if log_steps is not None and real_step % log_steps == 0:
-                with t.no_grad():
-                    mse_loss, sparsity_loss = sae_loss(act, ae, sparsity_penalty, entropy, separate=True)
-                    print(f"step {real_step} MSE loss: {mse_loss}, sparsity loss: {sparsity_loss}")
+                    losses = sae_loss(acts, ae, sparsity_penalty, entropy, separate=True, num_samples_since_activated=num_samples_since_activated, ghost_threshold=ghost_threshold)
+                    if ghost_threshold is None:
+                        mse_loss, sparsity_loss = losses
+                        print(f"step {step} MSE loss: {mse_loss}, sparsity loss: {sparsity_loss}")
+                    else:
+                        mse_loss, sparsity_loss, ghost_loss = losses
+                        print(f"step {step} MSE loss: {mse_loss}, sparsity loss: {sparsity_loss}, ghost_loss: {ghost_loss}")
                     # dict_acts = ae.encode(acts)
                     # print(f"step {step} % inactive: {(dict_acts == 0).all(dim=0).sum() / dict_acts.shape[-1]}")
                     # if isinstance(activations, ActivationBuffer):
@@ -260,67 +244,4 @@
                     os.path.join(save_dirs[submodule], "checkpoints", f"ae_{real_step}.pt")
                     )
 
-    return aes
-=======
-    ae = AutoEncoder(activation_dim, dictionary_size).to(device)
-    num_samples_since_activated = t.zeros(dictionary_size, dtype=int).to(device) # how many samples since each neuron was last activated?
-
-    # set up optimizer and scheduler
-    optimizer = ConstrainedAdam(ae.parameters(), ae.decoder.parameters(), lr=lr)
-    if resample_steps is None:
-        def warmup_fn(step):
-            return min(step / warmup_steps, 1.)
-    else:
-        def warmup_fn(step):
-            return min((step % resample_steps) / warmup_steps, 1.)
-    scheduler = t.optim.lr_scheduler.LambdaLR(optimizer, lr_lambda=warmup_fn)
-
-    for step, acts in enumerate(tqdm(activations, total=steps)):
-        if steps is not None and step >= steps:
-            break
-
-        if isinstance(acts, t.Tensor): # typical casse
-            acts = acts.to(device)
-        elif isinstance(acts, tuple): # for cases where the autoencoder input and output are different
-            acts = tuple(a.to(device) for a in acts)
-
-        optimizer.zero_grad()
-        # computing the sae_loss also updates num_samples_since_activated in place
-        loss = sae_loss(acts, ae, sparsity_penalty, use_entropy=entropy, num_samples_since_activated=num_samples_since_activated, ghost_threshold=ghost_threshold)
-        loss.backward()
-        optimizer.step()
-        scheduler.step()
-
-        # deal with resampling neurons
-        if resample_steps is not None and step % resample_steps == 0:
-            # resample neurons who've been dead for the last resample_steps / 2 steps
-            resample_neurons(num_samples_since_activated > resample_steps / 2, acts, ae, optimizer)
-
-        # logging
-        if log_steps is not None and step % log_steps == 0:
-            with t.no_grad():
-                losses = sae_loss(acts, ae, sparsity_penalty, entropy, separate=True, num_samples_since_activated=num_samples_since_activated, ghost_threshold=ghost_threshold)
-                if ghost_threshold is None:
-                    mse_loss, sparsity_loss = losses
-                    print(f"step {step} MSE loss: {mse_loss}, sparsity loss: {sparsity_loss}")
-                else:
-                    mse_loss, sparsity_loss, ghost_loss = losses
-                    print(f"step {step} MSE loss: {mse_loss}, sparsity loss: {sparsity_loss}, ghost_loss: {ghost_loss}")
-                # dict_acts = ae.encode(acts)
-                # print(f"step {step} % inactive: {(dict_acts == 0).all(dim=0).sum() / dict_acts.shape[-1]}")
-                # if isinstance(activations, ActivationBuffer):
-                #     tokens = activations.tokenized_batch().input_ids
-                #     loss_orig, loss_reconst, loss_zero = reconstruction_loss(tokens, activations.model, activations.submodule, ae)
-                #     print(f"step {step} reconstruction loss: {loss_orig}, {loss_reconst}, {loss_zero}")
-
-        # saving
-        if save_steps is not None and save_dir is not None and step % save_steps == 0:
-            if not os.path.exists(os.path.join(save_dir, "checkpoints")):
-                os.mkdir(os.path.join(save_dir, "checkpoints"))
-            t.save(
-                ae.state_dict(), 
-                os.path.join(save_dir, "checkpoints", f"ae_{step}.pt")
-                )
-
-    return ae
->>>>>>> 633d583d
+    return aes